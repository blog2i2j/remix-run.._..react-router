--- conflicted
+++ resolved
@@ -22,12 +22,8 @@
     "@babel/preset-typescript": "^7.17.12",
     "@esbuild-plugins/node-modules-polyfill": "^0.1.4",
     "@npmcli/package-json": "^2.0.0",
-<<<<<<< HEAD
-    "@remix-run/server-runtime": "1.6.0",
+    "@remix-run/server-runtime": "1.6.1",
     "@yarnpkg/esbuild-plugin-pnp": "^2.0.0",
-=======
-    "@remix-run/server-runtime": "1.6.1",
->>>>>>> ef1c64c5
     "cacache": "^15.0.5",
     "chalk": "^4.1.2",
     "chokidar": "^3.5.1",
