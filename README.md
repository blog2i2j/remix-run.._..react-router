# React Router [![Travis][build-badge]][build]

[build-badge]: https://img.shields.io/travis/ReactTraining/react-router/v4.svg?style=flat-square
[build]: https://travis-ci.org/ReactTraining/react-router

Declarative routing for [React](https://facebook.github.io/react).

React Router keeps your UI in sync with the URL. Make the URL your first thought, not an after-thought.

## Packages

<<<<<<< HEAD
### v4 Is Coming

The next version of React Router (v4) is in beta now.

[v4 Documentation](https://reacttraining.com/react-router/)

### Docs & Help

- [Tutorial – do this first!](https://github.com/reactjs/react-router-tutorial)
- [Guides and API docs (v2, v3)](/docs)
- [Troubleshooting guide](https://github.com/ReactTraining/react-router/blob/master/docs/Troubleshooting.md)
- [Changelog](/CHANGES.md)
- [Stack Overflow](http://stackoverflow.com/questions/tagged/react-router)
- [CodePen boilerplate](http://codepen.io/anon/pen/xwQZdy?editors=001) for bug reports
=======
This repository is a monorepo that we manage using [Lerna](https://github.com/lerna/lerna). That means that we actually publish [several packages](https://github.com/ReactTraining/react-router/tree/v4/packages) to npm from the same codebase, including: 

- `react-router` - The core of React Router ([API docs](packages/react-router/docs))
- `react-router-dom` - DOM bindings for React Router ([API docs](packages/react-router-dom/docs))
- `react-router-native` - [React Native](https://facebook.github.io/react-native/) bindings for React Router ([API docs](packages/react-router-native/docs))
>>>>>>> c3e45140

While we're in beta, all packages are published to npm with the `next` tag. So you can install them with e.g.

<<<<<<< HEAD
- 0.13.x - [docs](https://github.com/ReactTraining/react-router/tree/v0.13.6/doc) / [guides](https://github.com/ReactTraining/react-router/tree/v0.13.6/docs/guides) / [code](https://github.com/ReactTraining/react-router/tree/v0.13.6) / [upgrade guide](/upgrade-guides/v1.0.0.md)
- 1.0.x - [docs](https://github.com/ReactTraining/react-router/tree/1.0.x/docs) / [code](https://github.com/ReactTraining/react-router/tree/1.0.x) / [upgrade guide](/upgrade-guides/v2.0.0.md)
=======
`npm install --save react-router@next` or `yarn add react-router@next`
>>>>>>> c3e45140

You can also install a specific router package via `react-router-[package]@next`.

## v4 FAQ

### Why a major version bump?

**tl;dr** Declarative Composability.

We've never been this excited about React Router. Like you, we've learned a lot about React since we first picked it up. We built a Router the best we knew how along the way. What we've learned most is that we love React because of its **declarative composability**.

As we looked at the router, it didn't work that way because of the static route configuration. You couldn't even wrap a Route!

```js
// NOPE!
const CoolRoute = (props) => <Route {...props} cool={true}/>
```

<<<<<<< HEAD
The UMD build is also available on [unpkg](https://unpkg.com):

```html
<script src="https://unpkg.com/react-router/umd/ReactRouter.min.js"></script>
```
=======
For apps to participate in rendering of route components, we had to create APIs we were never actually comfortable with, like `<Router createElement render>` and `createRouterMiddleware`. We took `createElement` away from you and had to give it back!

We had to recreate the lifecycle hooks with `onEnter`, `onLeave`, and `onChange`. React already has `componentWillMount`, `componentWillReceiveProps` and `componentWillUnmount`.

Route configs described your view hierarchy. Turns out, React components already describe view hierarchy.

To code-split, we had to introduce `getComponent` and `getChildRoutes`. Hot module replacement libs had to do specific hacks for routes to work. The list goes on and on.

React Router was not a "React router", it was a routing framework for React. An accidental framework with APIs that were not only redundant with React, but incredibly difficult to build an ecosystem around.

What did we do? We took everything we've learned and love about React (and still learning!) and applied it to routing. It started with the quest to actually render a `<Route>` (we used to just strip their props). It ended with removing the idea of routes completely (surprised us too) and a completely component based API, which actually means no API at all.

You control routing by rendering components and passing props. Finally, we have a solid base for us and others to build an ecosystem on top of.

In other words, it's Just React™ and you're going to love it.

### How long until another huge API overhaul?

We know things have been rocky for a lot of people regarding the router API, to the point that the router has a reputation for huge API overhauls.

We went back and audited the changes to the major versions.  From 0.13 to 1.0 there were huge, backwards incompatible, changes. From 1.0 to 2.0 there were some subtle, but fully backwards compatible changes, and 3.0 will be 2.0 but without any deprecation warnings.

It has been 18 months since the release of 1.0. So, if you've kept up with only the non-beta releases, you've only had to update your code once in a year and a half.

Our previous API was fighting against React. With v4, our only API is components that receive props, so, it's hard to imagine a big change again. Now that we're embracing (not fighting) React's declarative composability, we think this API will last as long as React itself, because that's all it is.

We're excited to create and encourage building an ecosystem of addons to this stable base. In the words of Cheng Lou, we've become more powerful (https://www.youtube.com/watch?v=mVVNJKv9esE).
>>>>>>> c3e45140

### Why did you get rid of feature [x]?

We've been pulled a lot of directions with bleeding edge use-cases that nobody really has generic answers for: server rendering, code-splitting while avoiding waterfalls, anticipating streamed server rendering, loading data before rendering anything, etc. We unconsciously tried to solve this stuff when all we really want to be doing is keeping rendered UI in sync
with the url. That's our scope of responsibility.

By using components as our only API, features we had that are important to you can be implemented on top of these components.

We will be creating some addons and hope to see others too.

### What about scrolling?

We have some code close to being published that will manage the scroll positions of window and individual elements.

### What about route transition hooks? (example needed)

Because we are just components, you have the component lifecycle as transition hooks. They are completely parallel. The only difference is that the route transition hooks could be asynchronous. The problem with that was you weren't in the render lifecycle so you couldn't use React to indicate to the user something was happening.

```js
<Route onEnter={(_, cb) => {
  loadStuffForever(() => {
    // WHAT IS THE USER SEEING RIGHT NOW?
    cb()
  })
}}/>
```

One use case was loading data and waiting to render the next screen until the data landed. With a component, you can save the previous children, render them while loading, and then render your new children when you're done. We'll have an example of this eventually.

### I liked seeing all my routes in one place, now what?

Check out the "Route Config" example.

### I want to load data before rendering, now what?

See below

### The route config is important to the ecosystem, now what?

We have started an addon that we hope people who are interested in this will take ownership of here: https://github.com/ReactTraining/react-router-addons-routes

### What about upgrading?

We believe very strongly in iterative migration, not rewrites, for applications. We are working on a migration guide, but the basic strategy is that both versions will be runnable in tandem (due to npm limitations, we'll publish the previous version separately so both can be installed).

You will be able to take routes one-by-one and migrate them to the new API. Additionally, the config addon mentioned above may help out here. 

### Do I have to upgrade?

No. Leave your package.json at v2/3 and move on with your life. We'll be merging bug fixes for v2/3 indefinitely.

### We're Pumped!

We've received a ton of great feedback from people we really admire in the React community so we know we've found something special that's a bit unprecendented in the world of UI routing.

We've never been more excited about React Router. It's no longer a router for React, it is truly a React Router.

### Where are the examples?!?

<<<<<<< HEAD
[build-badge]: https://img.shields.io/travis/ReactTraining/react-router/master.svg?style=flat-square
[build]: https://travis-ci.org/ReactTraining/react-router
=======
The examples are now located under [the website](https://reacttraining.com/react-router/examples).
>>>>>>> c3e45140

## Thanks

<<<<<<< HEAD
[codecov-badge]: https://img.shields.io/codecov/c/github/ReactTraining/react-router/master.svg?style=flat-square
[codecov]: https://codecov.io/gh/ReactTraining/react-router
=======
Thanks to [our sponsors](/SPONSORS.md) for supporting the development of React Router.
>>>>>>> c3e45140

Also, thanks to [BrowserStack](https://www.browserstack.com/) for providing the infrastructure that allows us to run our build in real browsers.<|MERGE_RESOLUTION|>--- conflicted
+++ resolved
@@ -9,37 +9,15 @@
 
 ## Packages
 
-<<<<<<< HEAD
-### v4 Is Coming
-
-The next version of React Router (v4) is in beta now.
-
-[v4 Documentation](https://reacttraining.com/react-router/)
-
-### Docs & Help
-
-- [Tutorial – do this first!](https://github.com/reactjs/react-router-tutorial)
-- [Guides and API docs (v2, v3)](/docs)
-- [Troubleshooting guide](https://github.com/ReactTraining/react-router/blob/master/docs/Troubleshooting.md)
-- [Changelog](/CHANGES.md)
-- [Stack Overflow](http://stackoverflow.com/questions/tagged/react-router)
-- [CodePen boilerplate](http://codepen.io/anon/pen/xwQZdy?editors=001) for bug reports
-=======
 This repository is a monorepo that we manage using [Lerna](https://github.com/lerna/lerna). That means that we actually publish [several packages](https://github.com/ReactTraining/react-router/tree/v4/packages) to npm from the same codebase, including: 
 
 - `react-router` - The core of React Router ([API docs](packages/react-router/docs))
 - `react-router-dom` - DOM bindings for React Router ([API docs](packages/react-router-dom/docs))
 - `react-router-native` - [React Native](https://facebook.github.io/react-native/) bindings for React Router ([API docs](packages/react-router-native/docs))
->>>>>>> c3e45140
 
 While we're in beta, all packages are published to npm with the `next` tag. So you can install them with e.g.
 
-<<<<<<< HEAD
-- 0.13.x - [docs](https://github.com/ReactTraining/react-router/tree/v0.13.6/doc) / [guides](https://github.com/ReactTraining/react-router/tree/v0.13.6/docs/guides) / [code](https://github.com/ReactTraining/react-router/tree/v0.13.6) / [upgrade guide](/upgrade-guides/v1.0.0.md)
-- 1.0.x - [docs](https://github.com/ReactTraining/react-router/tree/1.0.x/docs) / [code](https://github.com/ReactTraining/react-router/tree/1.0.x) / [upgrade guide](/upgrade-guides/v2.0.0.md)
-=======
 `npm install --save react-router@next` or `yarn add react-router@next`
->>>>>>> c3e45140
 
 You can also install a specific router package via `react-router-[package]@next`.
 
@@ -58,13 +36,6 @@
 const CoolRoute = (props) => <Route {...props} cool={true}/>
 ```
 
-<<<<<<< HEAD
-The UMD build is also available on [unpkg](https://unpkg.com):
-
-```html
-<script src="https://unpkg.com/react-router/umd/ReactRouter.min.js"></script>
-```
-=======
 For apps to participate in rendering of route components, we had to create APIs we were never actually comfortable with, like `<Router createElement render>` and `createRouterMiddleware`. We took `createElement` away from you and had to give it back!
 
 We had to recreate the lifecycle hooks with `onEnter`, `onLeave`, and `onChange`. React already has `componentWillMount`, `componentWillReceiveProps` and `componentWillUnmount`.
@@ -92,7 +63,6 @@
 Our previous API was fighting against React. With v4, our only API is components that receive props, so, it's hard to imagine a big change again. Now that we're embracing (not fighting) React's declarative composability, we think this API will last as long as React itself, because that's all it is.
 
 We're excited to create and encourage building an ecosystem of addons to this stable base. In the words of Cheng Lou, we've become more powerful (https://www.youtube.com/watch?v=mVVNJKv9esE).
->>>>>>> c3e45140
 
 ### Why did you get rid of feature [x]?
 
@@ -152,20 +122,10 @@
 
 ### Where are the examples?!?
 
-<<<<<<< HEAD
-[build-badge]: https://img.shields.io/travis/ReactTraining/react-router/master.svg?style=flat-square
-[build]: https://travis-ci.org/ReactTraining/react-router
-=======
 The examples are now located under [the website](https://reacttraining.com/react-router/examples).
->>>>>>> c3e45140
 
 ## Thanks
 
-<<<<<<< HEAD
-[codecov-badge]: https://img.shields.io/codecov/c/github/ReactTraining/react-router/master.svg?style=flat-square
-[codecov]: https://codecov.io/gh/ReactTraining/react-router
-=======
 Thanks to [our sponsors](/SPONSORS.md) for supporting the development of React Router.
->>>>>>> c3e45140
 
 Also, thanks to [BrowserStack](https://www.browserstack.com/) for providing the infrastructure that allows us to run our build in real browsers.