{
  "name": "@remix-run/react-router",
  "private": true,
  "scripts": {
    "build": "rollup -c",
    "clean": "git clean -fdX .",
    "clean:integration": "node ./integration/helpers/cleanup.mjs",
    "format": "prettier --ignore-path .eslintignore --write .",
    "format:check": "prettier --ignore-path .eslintignore --check .",
    "lint": "eslint --cache .",
    "playground": "node ./scripts/playground.js",
    "prerelease": "pnpm build",
    "release": "changeset publish",
    "size": "filesize",
    "test": "jest",
    "test:inspect": "node --inspect-brk ./node_modules/.bin/jest",
    "typecheck": "pnpm run --recursive --parallel typecheck",
    "pretest:integration": "pnpm build",
    "test:integration": "pnpm playwright:integration",
    "posttest:integration": "pnpm clean:integration",
    "playwright:integration": "playwright test --config ./integration/playwright.config.ts",
    "changeset": "changeset",
    "changeset:version": "changeset version && node ./scripts/remove-prerelease-changelogs.mjs",
    "publish": "node scripts/publish.js",
    "version": "node ./scripts/version",
    "watch": "rollup -c -w"
  },
  "jest": {
    "projects": [
      "<rootDir>/packages/*"
    ],
    "reporters": [
      "default"
    ]
  },
  "packageManager": "pnpm@8.10.5",
  "resolutions": {
    "@types/react": "^18.2.18",
    "@types/react-dom": "^18.2.7",
    "jsdom": "22.1.0"
  },
  "dependencies": {
    "@ampproject/filesize": "^4.3.0",
    "@babel/core": "^7.22.9",
    "@babel/plugin-proposal-export-namespace-from": "^7.18.9",
    "@babel/plugin-proposal-optional-chaining": "^7.21.0",
    "@babel/preset-env": "^7.22.9",
    "@babel/preset-modules": "^0.1.6",
    "@babel/preset-react": "^7.22.5",
    "@babel/preset-typescript": "^7.22.5",
    "@changesets/cli": "^2.26.2",
    "@manypkg/get-packages": "1.1.3",
    "@mdx-js/rollup": "^3.0.0",
    "@octokit/core": "^4.2.4",
    "@octokit/graphql": "^4.8.0",
    "@octokit/plugin-paginate-rest": "^2.21.3",
    "@octokit/rest": "^18.12.0",
    "@playwright/test": "^1.33.0",
    "@remix-run/changelog-github": "^0.0.5",
    "@rollup/plugin-babel": "^5.3.1",
    "@rollup/plugin-node-resolve": "^11.0.1",
    "@rollup/plugin-replace": "^4.0.0",
    "@rollup/plugin-typescript": "^8.5.0",
    "@testing-library/jest-dom": "5.17.0",
    "@testing-library/react": "^13.4.0",
    "@testing-library/user-event": "^14.5.2",
    "@types/cross-spawn": "^6.0.2",
    "@types/dedent": "^0.7.0",
    "@types/fs-extra": "^8.1.2",
    "@types/glob": "7.2.0",
    "@types/jest": "^29.5.4",
    "@types/jsdom": "^21.1.1",
    "@types/jsonfile": "^6.1.1",
    "@types/react": "^18.2.18",
    "@types/react-dom": "^18.2.7",
    "@types/react-native": "^0.69.21",
    "@types/react-test-renderer": "^18.0.0",
    "@types/semver": "^7.5.0",
    "@types/shelljs": "^0.8.11",
    "@types/wait-on": "^5.3.2",
    "@typescript-eslint/eslint-plugin": "^7.5.0",
    "@typescript-eslint/parser": "^7.5.0",
    "abort-controller": "^3.0.0",
    "babel-jest": "^29.7.0",
    "babel-plugin-dev-expression": "^0.2.3",
    "babel-plugin-transform-remove-console": "^6.9.4",
    "chalk": "^4.1.2",
    "cheerio": "^1.0.0-rc.12",
    "eslint": "^8.57.0",
    "eslint-config-react-app": "^7.0.1",
    "eslint-plugin-flowtype": "^8.0.3",
    "eslint-plugin-import": "^2.29.1",
    "eslint-plugin-jest": "^27.9.0",
    "eslint-plugin-jsx-a11y": "^6.8.0",
    "eslint-plugin-react": "^7.34.1",
    "eslint-plugin-react-hooks": "next",
    "fs-extra": "^10.1.0",
    "history": "^5.3.0",
    "isbot": "^4.1.0",
    "jest": "^29.6.4",
    "jest-environment-jsdom": "^29.6.2",
    "jsonfile": "^6.1.0",
    "prettier": "^2.8.8",
    "prompts": "^2.4.2",
    "react": "^18.2.0",
    "react-dom": "^18.2.0",
    "react-test-renderer": "^18.2.0",
    "remark-gfm": "3.0.1",
    "remark-parse": "^10.0.1",
    "remark-stringify": "^10.0.2",
    "rollup": "^2.79.1",
    "rollup-plugin-copy": "^3.4.0",
    "rollup-plugin-prettier": "^2.3.0",
    "rollup-plugin-terser": "^7.0.2",
    "semver": "^7.5.4",
    "tslib": "^2.6.2",
    "type-fest": "^2.19.0",
    "typescript": "^5.4.5",
    "undici": "^6.10.1",
    "unified": "^10.1.2",
    "unist-util-remove": "^3.1.0",
    "vite": "^5.1.0",
    "vite-env-only": "^2.0.0",
    "vite-tsconfig-paths": "^4.2.2",
    "wait-on": "^7.0.1"
  },
  "engines": {
    "node": ">=14.0.0"
  },
  "filesize": {
    "packages/router/dist/router.umd.min.js": {
      "none": "52.8 kB"
    },
    "packages/react-router/dist/react-router.production.min.js": {
      "none": "14.8 kB"
    },
    "packages/react-router/dist/umd/react-router.production.min.js": {
      "none": "17.2 kB"
    },
    "packages/react-router-dom/dist/react-router-dom.production.min.js": {
      "none": "17.1 kB"
    },
    "packages/react-router-dom/dist/umd/react-router-dom.production.min.js": {
      "none": "23.5 kB"
    }
  },
  "pnpm": {
    "patchedDependencies": {
<<<<<<< HEAD
      "@changesets/get-dependents-graph@1.3.6": "patches/@changesets__get-dependents-graph@1.3.6.patch"
    },
    "overrides": {
      "react": "0.0.0-experimental-96c584661-20240412",
      "react-dom": "0.0.0-experimental-96c584661-20240412"
=======
      "@changesets/get-dependents-graph@1.3.6": "patches/@changesets__get-dependents-graph@1.3.6.patch",
      "@changesets/assemble-release-plan@5.2.4": "patches/@changesets__assemble-release-plan@5.2.4.patch"
>>>>>>> b23e2b47
    }
  }
}<|MERGE_RESOLUTION|>--- conflicted
+++ resolved
@@ -146,16 +146,12 @@
   },
   "pnpm": {
     "patchedDependencies": {
-<<<<<<< HEAD
-      "@changesets/get-dependents-graph@1.3.6": "patches/@changesets__get-dependents-graph@1.3.6.patch"
+      "@changesets/get-dependents-graph@1.3.6": "patches/@changesets__get-dependents-graph@1.3.6.patch",
+      "@changesets/assemble-release-plan@5.2.4": "patches/@changesets__assemble-release-plan@5.2.4.patch"
     },
     "overrides": {
       "react": "0.0.0-experimental-96c584661-20240412",
       "react-dom": "0.0.0-experimental-96c584661-20240412"
-=======
-      "@changesets/get-dependents-graph@1.3.6": "patches/@changesets__get-dependents-graph@1.3.6.patch",
-      "@changesets/assemble-release-plan@5.2.4": "patches/@changesets__assemble-release-plan@5.2.4.patch"
->>>>>>> b23e2b47
     }
   }
 }