{
  "name": "@remix-run/react-router",
  "private": true,
  "scripts": {
    "build": "rollup -c && tsc -b",
    "clean": "git clean -fdX .",
    "lint": "eslint --cache .",
    "format": "prettier --ignore-path .eslintignore --write .",
    "format:check": "prettier --ignore-path .eslintignore --check .",
    "size": "filesize",
    "test": "jest",
    "watch": "rollup -c -w",
    "changeset": "changeset",
    "release": "changeset publish",
    "version": "changeset version",
    "version:experimental": "node scripts ./scripts/version experimental",
    "postinstall": "patch-package"
  },
  "dependencies": {
    "@ampproject/filesize": "^4.3.0",
    "@ampproject/rollup-plugin-closure-compiler": "^0.26.0",
    "@babel/core": "^7.7.4",
    "@babel/preset-env": "^7.15.8",
    "@babel/preset-modules": "^0.1.4",
    "@babel/preset-react": "^7.14.5",
    "@babel/preset-typescript": "^7.15.0",
<<<<<<< HEAD
    "@changesets/changelog-github": "0.4.4",
    "@changesets/cli": "^2.22.0",
=======
    "@remix-run/web-fetch": "4.1.3",
>>>>>>> 19d5fa6a
    "@rollup/plugin-replace": "^2.2.1",
    "@testing-library/jest-dom": "5.16.3",
    "@testing-library/react": "12.1.4",
    "@types/jest": "26.x",
    "@types/jsdom": "16.2.14",
    "@types/jsonfile": "^6.0.1",
    "@types/react": "^17.0.19",
    "@types/react-dom": "^17.0.9",
    "@types/react-native": "*",
    "@types/react-test-renderer": "16.x",
    "@types/semver": "^7.3.8",
    "@types/use-sync-external-store": "0.0.3",
    "@typescript-eslint/eslint-plugin": "^4.28.3",
    "@typescript-eslint/parser": "^4.28.3",
    "babel-eslint": "^10.1.0",
    "babel-plugin-dev-expression": "^0.2.2",
    "chalk": "^4.1.1",
    "cheerio": "^1.0.0-rc.10",
    "eslint": "^7.30.0",
    "eslint-config-react-app": "^6.0.0",
    "eslint-plugin-flowtype": "^5.8.0",
    "eslint-plugin-import": "^2.23.4",
    "eslint-plugin-jsx-a11y": "^6.4.1",
    "eslint-plugin-react": "^7.24.0",
    "eslint-plugin-react-hooks": "next",
    "history": "^5.3.0",
    "jest": "^26.6.3",
    "jsonfile": "^6.1.0",
    "metro-react-native-babel-preset": "^0.57.0",
<<<<<<< HEAD
    "node-fetch": "^2.6.1",
    "patch-package": "^6.4.7",
=======
>>>>>>> 19d5fa6a
    "prettier": "^2.5.1",
    "prompt-confirm": "^2.0.4",
    "react": "^17.0.2",
    "react-dom": "^17.0.2",
    "react-test-renderer": "^17.0.2",
    "rollup": "^1.27.9",
    "rollup-plugin-babel": "^4.3.3",
    "rollup-plugin-copy": "^3.1.0",
    "rollup-plugin-extensions": "^0.1.0",
    "rollup-plugin-prettier": "^0.6.0",
    "rollup-plugin-terser": "^7.0.2",
    "semver": "^7.3.5",
    "ts-jest": "^26.5.6",
    "type-fest": "^2.13.0",
    "typescript": "^4.3.5"
  },
  "workspaces": {
    "packages": [
      "packages/react-router",
      "packages/react-router-dom",
<<<<<<< HEAD
      "packages/react-router-dom-v5-compat",
      "packages/react-router-native"
=======
      "packages/react-router-native",
      "packages/router"
>>>>>>> 19d5fa6a
    ],
    "nohoist": [
      "**/react-native",
      "**/react-native/**"
    ]
  },
  "jest": {
    "projects": [
      "<rootDir>/packages/*"
    ]
  },
  "filesize": {
    "build/node_modules/@remix-run/router/router.production.min.js": {
      "none": "21 kB"
    },
    "build/node_modules/@remix-run/router/umd/router.production.min.js": {
      "none": "23 kB"
    },
    "build/node_modules/react-router/react-router.production.min.js": {
      "none": "10 kB"
    },
    "build/node_modules/react-router/umd/react-router.production.min.js": {
      "none": "12 kB"
    },
    "build/node_modules/react-router-dom/react-router-dom.production.min.js": {
      "none": "10 kB"
    },
    "build/node_modules/react-router-dom/umd/react-router-dom.production.min.js": {
      "none": "14 kB"
    }
  }
}<|MERGE_RESOLUTION|>--- conflicted
+++ resolved
@@ -24,12 +24,9 @@
     "@babel/preset-modules": "^0.1.4",
     "@babel/preset-react": "^7.14.5",
     "@babel/preset-typescript": "^7.15.0",
-<<<<<<< HEAD
     "@changesets/changelog-github": "0.4.4",
     "@changesets/cli": "^2.22.0",
-=======
     "@remix-run/web-fetch": "4.1.3",
->>>>>>> 19d5fa6a
     "@rollup/plugin-replace": "^2.2.1",
     "@testing-library/jest-dom": "5.16.3",
     "@testing-library/react": "12.1.4",
@@ -59,11 +56,7 @@
     "jest": "^26.6.3",
     "jsonfile": "^6.1.0",
     "metro-react-native-babel-preset": "^0.57.0",
-<<<<<<< HEAD
-    "node-fetch": "^2.6.1",
     "patch-package": "^6.4.7",
-=======
->>>>>>> 19d5fa6a
     "prettier": "^2.5.1",
     "prompt-confirm": "^2.0.4",
     "react": "^17.0.2",
@@ -84,13 +77,9 @@
     "packages": [
       "packages/react-router",
       "packages/react-router-dom",
-<<<<<<< HEAD
       "packages/react-router-dom-v5-compat",
-      "packages/react-router-native"
-=======
       "packages/react-router-native",
       "packages/router"
->>>>>>> 19d5fa6a
     ],
     "nohoist": [
       "**/react-native",
