--- conflicted
+++ resolved
@@ -5,7 +5,7 @@
 # useOutletContext
 
 <!--
-⚠️ ⚠️ IMPORTANT ⚠️ ⚠️ 
+⚠️ ⚠️ IMPORTANT ⚠️ ⚠️
 
 Thank you for helping improve our documentation!
 
@@ -94,80 +94,9 @@
 ## Signature
 
 ```tsx
-function useOutletContext<Context = unknown>(): Context
+function useOutletContext<Context = unknown>(): Context;
 ```
 
-<<<<<<< HEAD
 ## Returns
 
-The context value passed to the parent [`Outlet`](../components/Outlet) component
-=======
-<details>
-  <summary>Type declaration</summary>
-
-```tsx
-declare function useOutletContext<
-  Context = unknown
->(): Context;
-```
-
-</details>
-
-Often parent routes manage state or other values you want shared with child routes. You can create your own [context provider](https://react.dev/learn/passing-data-deeply-with-context) if you like, but this is such a common situation that it's built-into `<Outlet />`:
-
-```tsx lines=[3]
-function Parent() {
-  const [count, setCount] = React.useState(0);
-  return <Outlet context={[count, setCount]} />;
-}
-```
-
-```tsx lines=[4]
-import { useOutletContext } from "react-router-dom";
-
-function Child() {
-  const [count, setCount] = useOutletContext();
-  const increment = () => setCount((c) => c + 1);
-  return <button onClick={increment}>{count}</button>;
-}
-```
-
-If you're using TypeScript, we recommend the parent component provide a custom hook for accessing the context value. This makes it easier for consumers to get nice typings, control consumers, and know who's consuming the context value. Here's a more realistic example:
-
-```tsx filename=src/routes/dashboard.tsx lines=[13,19]
-import * as React from "react";
-import type { User } from "./types";
-import { Outlet, useOutletContext } from "react-router-dom";
-
-type ContextType = { user: User | null };
-
-export default function Dashboard() {
-  const [user, setUser] = React.useState<User | null>(null);
-
-  return (
-    <div>
-      <h1>Dashboard</h1>
-      <Outlet context={{ user } satisfies ContextType} />
-    </div>
-  );
-}
-
-export function useUser() {
-  return useOutletContext<ContextType>();
-}
-```
-
-```tsx filename=src/routes/dashboard/messages.tsx lines=[1,4]
-import { useUser } from "../dashboard";
-
-export default function DashboardMessages() {
-  const { user } = useUser();
-  return (
-    <div>
-      <h2>Messages</h2>
-      <p>Hello, {user.name}!</p>
-    </div>
-  );
-}
-```
->>>>>>> 35718a35
+The context value passed to the parent [`Outlet`](../components/Outlet) component