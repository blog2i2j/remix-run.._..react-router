--- conflicted
+++ resolved
@@ -4,10 +4,9 @@
 ---
 
 # unstable_routeRSCServerRequest
-<<<<<<< HEAD
 
 <!--
-⚠️ ⚠️ IMPORTANT ⚠️ ⚠️ 
+⚠️ ⚠️ IMPORTANT ⚠️ ⚠️
 
 Thank you for helping improve our documentation!
 
@@ -17,21 +16,14 @@
 
 https://github.com/remix-run/react-router/blob/main/packages/react-router/lib/rsc/server.ssr.tsx
 -->
-=======
->>>>>>> 35718a35
 
 [MODES: data]
 
 <br />
 <br />
 
-<<<<<<< HEAD
-<docs-warning>This API is experimental and subject to breaking changes in 
-minor/patch releases. Please use with caution and pay **very** close attention 
-=======
 <docs-warning>This API is experimental and subject to breaking changes in
 minor/patch releases. Please use with caution and pay **very** close attention
->>>>>>> 35718a35
 to release notes for relevant changes.</docs-warning>
 
 ## Summary
@@ -50,17 +42,6 @@
   unstable_routeRSCServerRequest as routeRSCServerRequest,
 } from "react-router";
 
-<<<<<<< HEAD
-=======
-```tsx filename=entry.ssr.tsx
-import { createFromReadableStream } from "@vitejs/plugin-rsc/ssr";
-import * as ReactDomServer from "react-dom/server.edge";
-import {
-  unstable_RSCStaticRouter as RSCStaticRouter,
-  unstable_routeRSCServerRequest as routeRSCServerRequest,
-} from "react-router";
-
->>>>>>> 35718a35
 routeRSCServerRequest({
   request,
   fetchServer,
@@ -73,7 +54,7 @@
       {
         bootstrapScriptContent,
         formState: await getFormState(payload),
-      }
+      },
     );
   },
 });
@@ -94,9 +75,11 @@
   createFromReadableStream: SSRCreateFromReadableStreamFunction;
   renderHTML: (
     getPayload: () => Promise<RSCPayload>,
-  ) => ReadableStream<Uint8Array> | Promise<ReadableStream<Uint8Array>>;
+  ) =>
+    | ReadableStream<Uint8Array>
+    | Promise<ReadableStream<Uint8Array>>;
   hydrate?: boolean;
-}): Promise<Response>
+}): Promise<Response>;
 ```
 
 ## Params
@@ -124,4 +107,4 @@
 ## Returns
 
 A `Response` that either contains the RSC payload for data requests, or
-renders the HTML for document requests.
+renders the HTML for document requests.