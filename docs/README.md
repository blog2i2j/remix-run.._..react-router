## Table of Contents

<<<<<<< HEAD
- [Glossary](Glossary.md)

- Guides
  - [Introduction](Introduction.md)
  - [Route Configuration](RouteConfiguration.md)
  - [Route Matching](RouteMatching.md)
  - [Dynamic Routing](DynamicRouting.md)
  - [Confirming Navigation](ConfirmingNavigation.md)
  - [Server Rendering](ServerRendering.md)
  - [Component Lifecycle When Routing](ComponentLifecycleWhenRouting.md)
  - [Histories](Histories.md)

- API
  - [Router](Router.md)
  - [Route](Route.md)
  - [Plain Route](Plain Route.md)
  - [Redirect](Redirect.md)
  - [Link](Link.md)
  - [Navigation](Navigation.md)
  - [IsActive](IsActive.md)
  - [Lifecycle](Lifecycle.md)

- [Server Rendering](ServerRendering.md)
=======
* [Read Me](/README.md)
* [Introduction](/docs/introduction/README.md)
  * [Motivation](/docs/introduction/Motivation.md)
  * [Principles](/docs/introduction/Principles.md)
  * [Examples](/docs/introduction/Examples.md)
* [Basics](/docs/basics/README.md)
  * [Route Configuration](/docs/basics/RouteConfiguration.md)
  * [Route Matching](/docs/basics/RouteMatching.md)
  * [Histories](/docs/basics/Histories.md)
  * [Examples](/docs/basics/Examples.md)
* [Advanced](/docs/advanced/README.md)
  * [Dynamic Routing](/docs/advanced/DynamicRouting.md)
  * [Confirming Navigation](/docs/advanced/ConfirmingNavigation.md)
  * [Server Rendering](/docs/advanced/ServerRendering.md)
  * [Component Lifecycle](/docs/advanced/ComponentLifecycle.md)
  * [Examples](/docs/advanced/Examples.md)
* [Recipes](/docs/recipes/README.md)
* [Migration Guide](/docs/MigrationGuide.md)
* [Troubleshooting](/docs/Troubleshooting.md)
* [Glossary](/docs/Glossary.md)
* [API Reference](/docs/api/README.md)
  * [Components](/docs/api/README.md#components)
    * [Router](/docs/api/Router.md)
    * [Link](/docs/api/Link.md)
    * [IndexLink](/docs/api/IndexLink.md)
  * [Configuration components](/docs/api/README.md#configuration-components)
    * [Route](/docs/api/Route.md)
    * [Redirect](/docs/api/Redirect.md)
    * [IndexRoute](/docs/api/IndexRoute.md)
  * [Mixins](/docs/api/README.md#mixins)
    * [Lifecycle](/docs/api/Lifecycle.md)
    * [Navigation](/docs/api/Navigation.md)
    * [RouteContext](/docs/api/RouteContext.md)
    * [IsActive](/docs/api/IsActive.md)
    * [ScrollManagmentMixin](/docs/api/ScrollManagmentMixin.md)
  * [Utilities](/docs/api/README.md#utilities)
    * [useRoutes](/docs/api/useRoutes.md)
    * [createRoutes](/docs/api/createRoutes.md)
    * [RoutingContext](/docs/api/RoutingContext.md)
    * [PropTypes](/docs/api/PropTypes.md)
>>>>>>> 87bcbfb0
<|MERGE_RESOLUTION|>--- conflicted
+++ resolved
@@ -1,30 +1,5 @@
 ## Table of Contents
 
-<<<<<<< HEAD
-- [Glossary](Glossary.md)
-
-- Guides
-  - [Introduction](Introduction.md)
-  - [Route Configuration](RouteConfiguration.md)
-  - [Route Matching](RouteMatching.md)
-  - [Dynamic Routing](DynamicRouting.md)
-  - [Confirming Navigation](ConfirmingNavigation.md)
-  - [Server Rendering](ServerRendering.md)
-  - [Component Lifecycle When Routing](ComponentLifecycleWhenRouting.md)
-  - [Histories](Histories.md)
-
-- API
-  - [Router](Router.md)
-  - [Route](Route.md)
-  - [Plain Route](Plain Route.md)
-  - [Redirect](Redirect.md)
-  - [Link](Link.md)
-  - [Navigation](Navigation.md)
-  - [IsActive](IsActive.md)
-  - [Lifecycle](Lifecycle.md)
-
-- [Server Rendering](ServerRendering.md)
-=======
 * [Read Me](/README.md)
 * [Introduction](/docs/introduction/README.md)
   * [Motivation](/docs/introduction/Motivation.md)
@@ -64,5 +39,4 @@
     * [useRoutes](/docs/api/useRoutes.md)
     * [createRoutes](/docs/api/createRoutes.md)
     * [RoutingContext](/docs/api/RoutingContext.md)
-    * [PropTypes](/docs/api/PropTypes.md)
->>>>>>> 87bcbfb0
+    * [PropTypes](/docs/api/PropTypes.md)